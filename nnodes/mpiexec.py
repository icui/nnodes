from __future__ import annotations
import asyncio
import typing as tp
from math import ceil
from time import time
from datetime import timedelta
from fractions import Fraction

from .root import root
from .node import getname, getnargs, parse_import, Task
from .directory import Directory


# pending tasks (Fraction for MPI tasks, int for multiprocessing tasks)
_pending: tp.Dict[asyncio.Lock, Fraction | int] = {}

# running tasks (Fraction for MPI tasks, int for multiprocessing tasks)
_running: tp.Dict[asyncio.Lock, Fraction | int] = {}


def _dispatch(lock: asyncio.Lock, nnodes: Fraction | int) -> bool:
    """Execute a task if resource is available."""
    ntotal = root.job.mp_nprocs_max if (
        mp := isinstance(nnodes, int)) else root.job.nnodes
    nrunning = sum(v for v in _running.values() if isinstance(v, int) == mp)

    if nrunning == 0 or nnodes <= ntotal - nrunning:
        _running[lock] = nnodes
        return True

    return False


def splitargs(mpiarg: list | tuple, nprocs: int) -> list:
    """Split arguments to n processes."""
    # assign a chunk of arg_mpi to each processor
    mpiarg = sorted(mpiarg)
    args = []
    chunk = int(ceil(len(mpiarg) / nprocs))

<<<<<<< HEAD
    func = cmd

    while isinstance(func, partial):
        func = func.func

    if hasattr(func, '__name__'):
        return 'mpiexec_' + func.__name__.lstrip('_')

    return 'mpiexec'


async def mpiexec(cmd: tp.Union[str, tp.Callable],
                  nprocs: tp.Union[int, tp.Callable[[Directory], int]], cpus_per_proc: int, gpus_per_proc: int,
                  mps: tp.Optional[int], name: tp.Optional[str], arg: tp.Any, arg_mpi: tp.Optional[list],
                  check_output: tp.Optional[tp.Callable[[str], None]], use_multiprocessing: bool,
                  timeout: tp.Union[tp.Literal['auto'], float, None],
                  ontimeout: tp.Union[tp.Literal['raise'], tp.Callable[[], None], None],
                  d: Directory) -> str:
    """Schedule the execution of MPI task"""
=======
    for i in range(nprocs - 1):
        args.append(mpiarg[i * chunk: (i + 1) * chunk])
    
    args.append(mpiarg[(nprocs - 1) * chunk:])

    return args


async def mpiexec(cmd: Task,
    nprocs: int | tp.Callable[[Directory], int], cpus_per_proc: int, gpus_per_proc: int,
    mps: int | None, fname: str | None, args: list | tuple | None, mpiarg: list | tuple | None,
    group_mpiarg: bool, check_output: tp.Callable[..., None] | None, use_multiprocessing: bool | None,
    timeout: tp.Literal['auto'] | float | None, ontimeout: tp.Literal['raise'] | tp.Callable[[], None] | None,
    d: Directory) -> str:
    """Schedule the execution of MPI task."""
>>>>>>> acb938e3
    # task queue controller
    lock = asyncio.Lock()

    # error occurred
    err = None

    try:
        # get number of MPI processes
        if callable(nprocs):
            nprocs = nprocs(d)

        # remove unused proceesses
        if mpiarg:
            nprocs = min(len(mpiarg), nprocs)

        # calculate node number
        if use_multiprocessing:
            nnodes = nprocs

        else:
            nnodes = Fraction(nprocs * cpus_per_proc, root.job.cpus_per_node)

            if mps:
<<<<<<< HEAD
                nnodes = max(nnodes, Fraction(
                    nprocs, mps * root.job.gpus_per_node))
=======
                # 1 GPU is shared by <mps> processes
                if nprocs % mps != 0:
                    raise ValueError(f'nprocs must be a multiple of mpi ({nprocs}, {mps})')

                nnodes = max(nnodes, Fraction(nprocs, mps))
>>>>>>> acb938e3

            elif gpus_per_proc > 0:
                nnodes = max(nnodes, Fraction(
                    nprocs * gpus_per_proc, root.job.gpus_per_node))

            if not root.job.node_splittable:
                nnodes = Fraction(int(ceil(nnodes)))

        # wait for node resources
        await lock.acquire()

        if not _dispatch(lock, nnodes):
            _pending[lock] = nnodes
            await lock.acquire()

        # set dispatchtime for node
        if hasattr(d, '_dispatchtime'):
            setattr(d, '_dispatchtime', time())

<<<<<<< HEAD
        # save function as pickle to run in parallel
        if name is None:
            name = getname(cmd)

        if not callable(cmd) and (arg is not None or arg_mpi is not None):
            raise NotImplementedError('cannot add arguments to shell command')

        if callable(cmd) or use_multiprocessing:
            if arg_mpi:
                # assign a chunk of arg_mpi to each processor
                arg_mpi = sorted(arg_mpi)
                args = []
                chunk = int(ceil(len(arg_mpi) / nprocs))

                # adjust number of processors
                if nprocs * chunk > len(arg_mpi):
                    nprocs -= (nprocs * chunk - len(arg_mpi)) // chunk

                for i in range(nprocs - 1):
                    args.append(arg_mpi[i * chunk: (i + 1) * chunk])

                args.append(arg_mpi[(nprocs - 1) * chunk:])

=======
        # determine file name for log, stdout and stderr
        if fname is None:
            fname = getname(cmd)

            if fname is None:
                fname = 'mpiexec'
            
>>>>>>> acb938e3
            else:
                fname = 'mpiexec_' + fname
        
        if d.has(f'{fname}.log'):
            i = 1
            
            while d.has(f'{fname}#{i}.log'):
                i += 1
            
            fname = f'{fname}#{i}'
        
        
        # import task
        if isinstance(cmd, (list, tuple)):
            task = parse_import(cmd)
        
        else:
            task = cmd
        
        if not callable(task):
            args = None
            mpiarg = None

        if callable(task) or use_multiprocessing:
            # save function as pickle to run in parallel
            if args:
                args = list(args)

            if mpiarg:
                mpiarg = splitargs(mpiarg, nprocs)

            cwd = None
<<<<<<< HEAD
            d.rm(f'{name}.*')
            d.dump((cmd, arg, args), f'{name}.pickle')
            cmd = f'python -m "nnodes.mpi" {d.path(name)}'

=======
            d.rm(f'{fname}.*')
            d.dump((task, args, mpiarg, group_mpiarg), f'{fname}.pickle')
            task = f'python -m "nnodes.mpi" {d.path(fname)}'
        
>>>>>>> acb938e3
        else:
            cwd = d.path()

        # wrap with parallel execution command
        if use_multiprocessing:
<<<<<<< HEAD
            cmd = f'{cmd} -mp {nprocs}'

        else:
            cmd = root.job.mpiexec(
                cmd, nprocs, cpus_per_proc, 1 / mps if mps else gpus_per_proc)

=======
            task = f'{task} -mp {nprocs}'
        
        else:
            task = root.job.mpiexec(task, nprocs, cpus_per_proc, gpus_per_proc, mps)
        
        # write the command actually used
        d.write(f'{task}\n', f'{fname}.log')
        time_start = time()
        
>>>>>>> acb938e3
        # create subprocess to execute task
        with open(d.path(f'{fname}.stdout'), 'w') as f_o, open(d.path(f'{fname}.stderr'), 'w') as f_e:

            # execute in subprocess
<<<<<<< HEAD
            process = await asyncio.create_subprocess_shell(cmd, cwd=cwd, stdout=f, stderr=f)

=======
            process = await asyncio.create_subprocess_shell(task, cwd=cwd, stdout=f_o, stderr=f_e)
            
>>>>>>> acb938e3
            if timeout == 'auto':
                if root.job.inqueue:
                    timeout = root.job.remaining * 60

                else:
                    timeout = None

            if timeout:
                try:
                    await asyncio.wait_for(process.communicate(), timeout)

                except asyncio.TimeoutError as e:
                    if ontimeout == 'raise':
                        raise e

                    elif ontimeout:
                        ontimeout()

            else:
                await process.communicate()
            
        # custom function to resolve output
        if check_output:
            nargs = getnargs(check_output)

            if nargs == 0:
                check_output()
            
            elif nargs == 1:
                check_output(d.read(f'{fname}.stdout'))
            
            else:
                check_output(d.read(f'{fname}.stdout'), d.read(f'{fname}.stderr'))

<<<<<<< HEAD
            # write elapsed time
            f.write(
                f'\nelapsed: {timedelta(seconds=int(time()-time_start))}\n')
=======
        # write elapsed time
        d.write(f'\nelapsed: {timedelta(seconds=int(time()-time_start))}\n', f'{fname}.log', 'a')
>>>>>>> acb938e3

        if d.has(f'{fname}.error'):
            raise RuntimeError(d.read(f'{fname}.error'))

        elif process.returncode:
<<<<<<< HEAD
            raise RuntimeError(f'{cmd}\nexit code: {process.returncode}')

        elif check_output:
            check_output(d.read(f'{name}.out'))

=======
            raise RuntimeError(f'{task}\nexit code: {process.returncode}')
    
>>>>>>> acb938e3
    except Exception as e:
        err = e

    # clear entry
    if lock in _pending:
        del _pending[lock]

    if lock in _running:
        del _running[lock]

    # sort entries by their node number
    pendings = sorted(_pending.items(), key=lambda item: item[1], reverse=True)

    # execute tasks if resource is available
    for lock, nnodes in pendings:
        if _dispatch(lock, nnodes):
            del _pending[lock]
            lock.release()

    if err:
        raise err

    return tp.cast(str, fname)<|MERGE_RESOLUTION|>--- conflicted
+++ resolved
@@ -38,43 +38,21 @@
     args = []
     chunk = int(ceil(len(mpiarg) / nprocs))
 
-<<<<<<< HEAD
-    func = cmd
-
-    while isinstance(func, partial):
-        func = func.func
-
-    if hasattr(func, '__name__'):
-        return 'mpiexec_' + func.__name__.lstrip('_')
-
-    return 'mpiexec'
-
-
-async def mpiexec(cmd: tp.Union[str, tp.Callable],
-                  nprocs: tp.Union[int, tp.Callable[[Directory], int]], cpus_per_proc: int, gpus_per_proc: int,
-                  mps: tp.Optional[int], name: tp.Optional[str], arg: tp.Any, arg_mpi: tp.Optional[list],
-                  check_output: tp.Optional[tp.Callable[[str], None]], use_multiprocessing: bool,
-                  timeout: tp.Union[tp.Literal['auto'], float, None],
-                  ontimeout: tp.Union[tp.Literal['raise'], tp.Callable[[], None], None],
-                  d: Directory) -> str:
-    """Schedule the execution of MPI task"""
-=======
     for i in range(nprocs - 1):
         args.append(mpiarg[i * chunk: (i + 1) * chunk])
-    
+
     args.append(mpiarg[(nprocs - 1) * chunk:])
 
     return args
 
 
 async def mpiexec(cmd: Task,
-    nprocs: int | tp.Callable[[Directory], int], cpus_per_proc: int, gpus_per_proc: int,
-    mps: int | None, fname: str | None, args: list | tuple | None, mpiarg: list | tuple | None,
-    group_mpiarg: bool, check_output: tp.Callable[..., None] | None, use_multiprocessing: bool | None,
-    timeout: tp.Literal['auto'] | float | None, ontimeout: tp.Literal['raise'] | tp.Callable[[], None] | None,
-    d: Directory) -> str:
+                  nprocs: int | tp.Callable[[Directory], int], cpus_per_proc: int, gpus_per_proc: int,
+                  mps: int | None, fname: str | None, args: list | tuple | None, mpiarg: list | tuple | None,
+                  group_mpiarg: bool, check_output: tp.Callable[..., None] | None, use_multiprocessing: bool | None,
+                  timeout: tp.Literal['auto'] | float | None, ontimeout: tp.Literal['raise'] | tp.Callable[[], None] | None,
+                  d: Directory) -> str:
     """Schedule the execution of MPI task."""
->>>>>>> acb938e3
     # task queue controller
     lock = asyncio.Lock()
 
@@ -98,16 +76,12 @@
             nnodes = Fraction(nprocs * cpus_per_proc, root.job.cpus_per_node)
 
             if mps:
-<<<<<<< HEAD
-                nnodes = max(nnodes, Fraction(
-                    nprocs, mps * root.job.gpus_per_node))
-=======
                 # 1 GPU is shared by <mps> processes
                 if nprocs % mps != 0:
-                    raise ValueError(f'nprocs must be a multiple of mpi ({nprocs}, {mps})')
+                    raise ValueError(
+                        f'nprocs must be a multiple of mpi ({nprocs}, {mps})')
 
                 nnodes = max(nnodes, Fraction(nprocs, mps))
->>>>>>> acb938e3
 
             elif gpus_per_proc > 0:
                 nnodes = max(nnodes, Fraction(
@@ -127,58 +101,31 @@
         if hasattr(d, '_dispatchtime'):
             setattr(d, '_dispatchtime', time())
 
-<<<<<<< HEAD
-        # save function as pickle to run in parallel
-        if name is None:
-            name = getname(cmd)
-
-        if not callable(cmd) and (arg is not None or arg_mpi is not None):
-            raise NotImplementedError('cannot add arguments to shell command')
-
-        if callable(cmd) or use_multiprocessing:
-            if arg_mpi:
-                # assign a chunk of arg_mpi to each processor
-                arg_mpi = sorted(arg_mpi)
-                args = []
-                chunk = int(ceil(len(arg_mpi) / nprocs))
-
-                # adjust number of processors
-                if nprocs * chunk > len(arg_mpi):
-                    nprocs -= (nprocs * chunk - len(arg_mpi)) // chunk
-
-                for i in range(nprocs - 1):
-                    args.append(arg_mpi[i * chunk: (i + 1) * chunk])
-
-                args.append(arg_mpi[(nprocs - 1) * chunk:])
-
-=======
         # determine file name for log, stdout and stderr
         if fname is None:
             fname = getname(cmd)
 
             if fname is None:
                 fname = 'mpiexec'
-            
->>>>>>> acb938e3
+
             else:
                 fname = 'mpiexec_' + fname
-        
+
         if d.has(f'{fname}.log'):
             i = 1
-            
+
             while d.has(f'{fname}#{i}.log'):
                 i += 1
-            
+
             fname = f'{fname}#{i}'
-        
-        
+
         # import task
         if isinstance(cmd, (list, tuple)):
             task = parse_import(cmd)
-        
+
         else:
             task = cmd
-        
+
         if not callable(task):
             args = None
             mpiarg = None
@@ -192,51 +139,31 @@
                 mpiarg = splitargs(mpiarg, nprocs)
 
             cwd = None
-<<<<<<< HEAD
-            d.rm(f'{name}.*')
-            d.dump((cmd, arg, args), f'{name}.pickle')
-            cmd = f'python -m "nnodes.mpi" {d.path(name)}'
-
-=======
             d.rm(f'{fname}.*')
             d.dump((task, args, mpiarg, group_mpiarg), f'{fname}.pickle')
             task = f'python -m "nnodes.mpi" {d.path(fname)}'
-        
->>>>>>> acb938e3
+
         else:
             cwd = d.path()
 
         # wrap with parallel execution command
         if use_multiprocessing:
-<<<<<<< HEAD
-            cmd = f'{cmd} -mp {nprocs}'
-
-        else:
-            cmd = root.job.mpiexec(
-                cmd, nprocs, cpus_per_proc, 1 / mps if mps else gpus_per_proc)
-
-=======
             task = f'{task} -mp {nprocs}'
-        
-        else:
-            task = root.job.mpiexec(task, nprocs, cpus_per_proc, gpus_per_proc, mps)
-        
+
+        else:
+            task = root.job.mpiexec(
+                task, nprocs, cpus_per_proc, gpus_per_proc, mps)
+
         # write the command actually used
         d.write(f'{task}\n', f'{fname}.log')
         time_start = time()
-        
->>>>>>> acb938e3
+
         # create subprocess to execute task
         with open(d.path(f'{fname}.stdout'), 'w') as f_o, open(d.path(f'{fname}.stderr'), 'w') as f_e:
 
             # execute in subprocess
-<<<<<<< HEAD
-            process = await asyncio.create_subprocess_shell(cmd, cwd=cwd, stdout=f, stderr=f)
-
-=======
             process = await asyncio.create_subprocess_shell(task, cwd=cwd, stdout=f_o, stderr=f_e)
-            
->>>>>>> acb938e3
+
             if timeout == 'auto':
                 if root.job.inqueue:
                     timeout = root.job.remaining * 60
@@ -257,43 +184,31 @@
 
             else:
                 await process.communicate()
-            
+
         # custom function to resolve output
         if check_output:
             nargs = getnargs(check_output)
 
             if nargs == 0:
                 check_output()
-            
+
             elif nargs == 1:
                 check_output(d.read(f'{fname}.stdout'))
-            
+
             else:
-                check_output(d.read(f'{fname}.stdout'), d.read(f'{fname}.stderr'))
-
-<<<<<<< HEAD
-            # write elapsed time
-            f.write(
-                f'\nelapsed: {timedelta(seconds=int(time()-time_start))}\n')
-=======
+                check_output(d.read(f'{fname}.stdout'),
+                             d.read(f'{fname}.stderr'))
+
         # write elapsed time
-        d.write(f'\nelapsed: {timedelta(seconds=int(time()-time_start))}\n', f'{fname}.log', 'a')
->>>>>>> acb938e3
+        d.write(
+            f'\nelapsed: {timedelta(seconds=int(time()-time_start))}\n', f'{fname}.log', 'a')
 
         if d.has(f'{fname}.error'):
             raise RuntimeError(d.read(f'{fname}.error'))
 
         elif process.returncode:
-<<<<<<< HEAD
-            raise RuntimeError(f'{cmd}\nexit code: {process.returncode}')
-
-        elif check_output:
-            check_output(d.read(f'{name}.out'))
-
-=======
             raise RuntimeError(f'{task}\nexit code: {process.returncode}')
-    
->>>>>>> acb938e3
+
     except Exception as e:
         err = e
 
