--- conflicted
+++ resolved
@@ -158,12 +158,9 @@
         d.write(f'{task}\n', f'{fname}.log')
         time_start = time()
 
-<<<<<<< HEAD
         # timeout due to insufficient walltime
         walltime_out = False
-        
-=======
->>>>>>> 43722967
+
         # create subprocess to execute task
         with open(d.path(f'{fname}.stdout'), 'w') as f_o, open(d.path(f'{fname}.stderr'), 'w') as f_e:
 
@@ -173,12 +170,8 @@
             if timeout == 'auto':
                 if root.job.inqueue:
                     timeout = root.job.remaining * 60
-<<<<<<< HEAD
                     walltime_out = True
-                
-=======
-
->>>>>>> 43722967
+
                 else:
                     timeout = None
 
@@ -233,7 +226,6 @@
     if lock in _running:
         del _running[lock]
 
-<<<<<<< HEAD
     # run next MPI task
     if not isinstance(err, InsufficientWalltime):
         # sort entries by their node number
@@ -244,16 +236,6 @@
             if _dispatch(lock, nnodes):
                 del _pending[lock]
                 lock.release()
-=======
-    # sort entries by their node number
-    pendings = sorted(_pending.items(), key=lambda item: item[1], reverse=True)
-
-    # execute tasks if resource is available
-    for lock, nnodes in pendings:
-        if _dispatch(lock, nnodes):
-            del _pending[lock]
-            lock.release()
->>>>>>> 43722967
 
     if err:
         raise err
