from __future__ import annotations
import typing as tp
import asyncio
from os import path
from sys import argv, stderr
from traceback import format_exc
from functools import partial

from .root import root, Node

if tp.TYPE_CHECKING:
    from mpi4py.MPI import Intracomm


class MPI(Node):
    """Node for current MPI workspace."""
    # Index of current MPI process
    rank: int

    # Total number of MPI processes
    size: int

    # MPI Comm World
    comm: Intracomm

    # Default file name of current process
    @property
    def pid(self):
        return f'p{"0" * (len(str(self.size - 1)) - len(str(self.rank)))}{self.rank}'
    
    def mpiload(self, src: str = '.'):
        """Read from a MPI directory."""
        if self.has(fname := path.join(src, self.pid + '.npy')):
            return self.load(fname)
        
        return self.load(path.join(src, self.pid + '.pickle'))
    
    def mpidump(self, obj, dst: str = '.'):
        """Save with MPI file name."""
        from numpy import ndarray

        ext = '.npy' if isinstance(obj, ndarray) else '.pickle'
        self.dump(obj, path.join(dst, self.pid + ext), mkdir=False)


def _call(size: int, idx: int):
    mpidir = path.dirname(argv[1]) or '.'
    root.init(mpidir=mpidir)

    if size == 0:
        # use mpi
        from mpi4py.MPI import COMM_WORLD as comm

        root.mpi.comm = comm
        root.mpi.rank = comm.Get_rank()
        root.mpi.size = comm.Get_size()

    else:
        # use multiprocessing
        root.mpi.rank = idx
        root.mpi.size = size
    
    # saved function and arguments from main process
    (func, arg, arg_mpi) = root.load(f'{argv[1]}.pickle')

    # determine function arguments
    args = []

    if arg is not None:
        args.append(arg)

    if arg_mpi is not None:
<<<<<<< HEAD
        args.append(arg_mpi[idx])
=======
        args.append(arg_mpi[root.mpi.rank])
>>>>>>> fcfc46e0

    # call target function
    if callable(func):
        if asyncio.iscoroutine(result := func(*args)):
            asyncio.run(result)
    
    else:
        from subprocess import check_call
        check_call(func, shell=True, cwd=mpidir)


if __name__ == '__main__':
    try:
        if len(argv) > 3 and argv[2] == '-mp':
            # use multiprocessing
            np = int(argv[3])

            if np == 1:
                _call(np, 0)
            
            else:
                from multiprocessing import Pool

                with Pool(processes=np) as pool:
                    pool.map(partial(_call, np), range(np))
        
        else:
            # use mpi
            _call(0, 0)
    
    except Exception:
        err = format_exc()
        print(err, file=stderr)
        root.write(err, f'{argv[1]}.error', 'a')<|MERGE_RESOLUTION|>--- conflicted
+++ resolved
@@ -70,11 +70,7 @@
         args.append(arg)
 
     if arg_mpi is not None:
-<<<<<<< HEAD
-        args.append(arg_mpi[idx])
-=======
         args.append(arg_mpi[root.mpi.rank])
->>>>>>> fcfc46e0
 
     # call target function
     if callable(func):
